## 0.1.0-beta.0 (2025-10-20)

### Features

- **Initial Release of `insta_rag` library**:
  - Introduced a modular, plug-and-play Python library for building advanced Retrieval-Augmented Generation (RAG) pipelines.
  - Core features include:
    - Semantic Chunking
    - Hybrid Retrieval (Vector Search + Keyword Search)
    - Query Transformation (HyDE)
    - Reranking with Cohere
    - Pluggable architecture for chunkers, embedders, and vector databases.
    - Hybrid storage with Qdrant and MongoDB.

<<<<<<< HEAD
## v0.1.1-beta.1 (2025-10-23)
=======
## v0.1.2 (2025-10-23)
>>>>>>> 95b8a857

## v0.1.1-beta.0 (2025-10-21)

### Fix

- resolve import path errors causing module load failures (#14)
- update import paths for exceptions to use the correct module

### Refactor

- clean up code formatting and improve readability across multiple files

## v0.1.0-beta.2 (2025-10-20)

### Feat

- add docs submodule for project documentation

### Refactor

- revert author metadata to multiple authors

## v0.1.0-beta.1 (2025-10-20)

### Feat

- add pre-bump hooks for dependency management
- add additional metadata to pyproject.toml

### Fix

- correct author metadata for pypi

## v0.1.0-beta.0 (2025-10-20)

### Feat

- add GitHub Actions workflow for publishing to PyPI
- add integration and smoke tests for RAGClient with environment variable checks
- initial release of insta_rag library with comprehensive documentation and structure updates (#8)

### Fix

- update tag format in commitizen configuration to include 'v' prefix
- update version retrieval to use importlib.metadata for dynamic versioning
- add license files and update classifiers in pyproject.toml

### Refactor

- update project structure and clean up unused files (#5)
- move utility scripts into utils directory
- update exception imports to use utils.exceptions module
- remove unused ssl import in QdrantVectorDB
- move documentation into docs directory<|MERGE_RESOLUTION|>--- conflicted
+++ resolved
@@ -11,12 +11,6 @@
     - Reranking with Cohere
     - Pluggable architecture for chunkers, embedders, and vector databases.
     - Hybrid storage with Qdrant and MongoDB.
-
-<<<<<<< HEAD
-## v0.1.1-beta.1 (2025-10-23)
-=======
-## v0.1.2 (2025-10-23)
->>>>>>> 95b8a857
 
 ## v0.1.1-beta.0 (2025-10-21)
 
